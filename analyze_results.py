--- conflicted
+++ resolved
@@ -1,4 +1,3 @@
-<<<<<<< HEAD
 """Copyright 2021 Michal Lisicki
 
 Licensed under the Apache License, Version 2.0 (the "License");
@@ -16,10 +15,6 @@
 import os
 import pickle as pkl
 from collections import defaultdict
-=======
-import os
-import pickle as pkl
->>>>>>> 70da11fd
 from glob import glob
 from statistics import median
 
@@ -28,23 +23,12 @@
 import pandas as pd
 import seaborn as sns
 from tabulate import tabulate
-<<<<<<< HEAD
-=======
-
-results_path = "./outputs/"
-figure_path = "./figures/"
-try:
-  os.makedirs(figure_path)
-except:
-  pass
->>>>>>> 70da11fd
 
 RESULTS_PATH = "./outputs/"
 FIGURE_PATH = "./figures/"
 NUM_COLORS = 30
 LINE_STYLES = ['solid', 'dashed', 'dashdot', 'dotted']
 NUM_STYLES = len(LINE_STYLES)
-<<<<<<< HEAD
 PLOT_SIZE = (14, 8)
 FONT_SIZE = 16
 
@@ -74,78 +58,23 @@
       hparams = d['hparams'][i]
       model = d['models'][i]
 
-      if hparams['joint']:
-        model = "Joint{}".format(model)
-
-      model += "_{}_g{}e{}l{}".format(hparams['mode'], hparams['gamma'],
-                                      hparams['eta'], hparams['num_layers'])
-      if hparams['training_freq'] > 1:
-        model += "f{}".format(hparams['training_freq'])
-
-      if model not in data[dataset_name]:
-        data[dataset_name][model] = defaultdict(list)
-
-=======
-clrs = sns.color_palette('husl', n_colors=NUM_COLORS)
-
-
-def parse(s):
-  s = s.strip('[]')
-  tuples = s.split('), ')
-  out = []
-  for x in tuples:
-    a, b = x.strip('()').split(', ')
-    a = eval(a)
-    try:
-      b = eval(b)
-    except:
-      b = None
-    out.append((a, b))
-  return out
-
-
-# Plot statistics
-times_table = None
-times_std = None
-reward_table = None
-reward_table_std = None
-reward_table_full = None
-dslist = [
-    'adult', 'census', 'covertype', 'financial', 'jester', 'mushroom', 'statlog'
-]
-data = {}
-for dataset_name in dslist:
-  data[dataset_name] = {}
-  for fn in glob("{}/*{}.pkl".format(results_path, dataset_name)):
-    d = pkl.load(open(fn, "rb"))
-    for i in range(len(d['models'])):
-      hparams = dict(parse(d['hparams'][i]))
-      model = d['models'][i]
       if model.startswith("NK"):
         if hparams['joint']:
           model = "Joint{}".format(model)
+
         model += "_{}_g{}e{}l{}".format(hparams['mode'], hparams['gamma'],
                                         hparams['eta'], hparams['num_layers'])
         if hparams['training_freq'] > 1:
           model += "f{}".format(hparams['training_freq'])
-      if model not in data[dataset_name].keys():
-        data[dataset_name][model] = {}
-        data[dataset_name][model]['cum_regret'] = []
-        data[dataset_name][model]['cum_reward'] = []
-        data[dataset_name][model]['cum_time'] = []
-        data[dataset_name][model]['times'] = []
-        data[dataset_name][model]['min_times'] = []
-        data[dataset_name][model]['max_times'] = []
-        data[dataset_name][model]['median_times'] = []
->>>>>>> 70da11fd
+
+      if model not in data[dataset_name]:
+        data[dataset_name][model] = defaultdict(list)
+
       data[dataset_name][model]['cum_regret'] += [
           np.cumsum(d['opt_rewards_data'] - d['rewards'][:, i])
       ]
       data[dataset_name][model]['cum_reward'] += [np.cumsum(d['rewards'][:, i])]
-<<<<<<< HEAD
-
-=======
->>>>>>> 70da11fd
+
       if "times" in d:
         times = np.array(d['times'])
         data[dataset_name][model]['cum_time'] += [
@@ -161,7 +90,6 @@
         data[dataset_name][model]['median_times'] += [
             median(times[:, i + 1] - times[:, i])
         ]
-<<<<<<< HEAD
 
   if reward_table is None:
     reward_table = defaultdict(list)
@@ -176,20 +104,6 @@
 
   num_exp = []
   for clr_idx, m in enumerate(data[dataset_name]):
-=======
-  if reward_table is None:
-    reward_table = {k: [] for k in data[dataset_name].keys()}
-    reward_table_std = {k: [] for k in data[dataset_name].keys()}
-    reward_table_full = {k: [] for k in data[dataset_name].keys()}
-    times_table = {k: [] for k in data[dataset_name].keys()}
-    times_table_std = {k: [] for k in data[dataset_name].keys()}
-
-  plt.figure(figsize=(14, 8))
-  plt.rcParams['font.size'] = 16
-  num_exp = []
-  clr = 0
-  for m in data[dataset_name].keys():
->>>>>>> 70da11fd
     num_exp += [len(np.unique(data[dataset_name][m]['cum_reward'], axis=0))]
     mean_rewards = np.mean(np.unique(data[dataset_name][m]['cum_reward'],
                                      axis=0),
@@ -204,21 +118,14 @@
     ]
     plt.plot(mean_rewards,
              label=m,
-<<<<<<< HEAD
              color=CLRS[clr_idx],
              linestyle=LINE_STYLES[clr_idx % NUM_STYLES])
 
-=======
-             color=clrs[clr],
-             linestyle=LINE_STYLES[clr % NUM_STYLES])
-    clr += 1
->>>>>>> 70da11fd
   plt.legend(bbox_to_anchor=(1.05, 1), loc='upper left')
   plt.ylabel("Cumulative Reward")
   plt.xlabel("Step")
   plt.title(dataset_name +
             " (avg over {}-{} runs)".format(min(num_exp), max(num_exp)))
-<<<<<<< HEAD
   plt.savefig(FIGURE_PATH + "reward_{}.pdf".format(dataset_name),
               bbox_inches='tight')
   plt.close()
@@ -230,38 +137,20 @@
   num_exp = []
   for clr_idx, m in enumerate(data[dataset_name]):
 
-=======
-  plt.savefig(figure_path + "reward_{}.pdf".format(dataset_name),
-              bbox_inches='tight')
-  plt.close()
-
-  plt.figure(figsize=(14, 8))
-  plt.rcParams['font.size'] = 16
-  num_exp = []
-  clr = 0
-  for m in data[dataset_name].keys():
->>>>>>> 70da11fd
     num_exp += [len(np.unique(data[dataset_name][m]['cum_reward'], axis=0))]
     mean_regrets = np.mean(np.unique(data[dataset_name][m]['cum_regret'],
                                      axis=0),
                            axis=0)
     plt.plot(mean_regrets,
              label=m,
-<<<<<<< HEAD
              color=CLRS[clr_idx],
              linestyle=LINE_STYLES[clr_idx % NUM_STYLES])
 
-=======
-             color=clrs[clr],
-             linestyle=LINE_STYLES[clr % NUM_STYLES])
-    clr += 1
->>>>>>> 70da11fd
   plt.legend(bbox_to_anchor=(1.05, 1), loc='upper left')
   plt.ylabel("Cumulative Regret")
   plt.xlabel("Step")
   plt.title(dataset_name +
             " (avg over {}-{} runs)".format(min(num_exp), max(num_exp)))
-<<<<<<< HEAD
   plt.savefig(FIGURE_PATH + "regret_{}.pdf".format(dataset_name),
               bbox_inches='tight')
   plt.close()
@@ -273,17 +162,6 @@
   num_exp = []
   for clr_idx, m in enumerate(data[dataset_name]):
 
-=======
-  plt.savefig(figure_path + "regret_{}.pdf".format(dataset_name),
-              bbox_inches='tight')
-  plt.close()
-
-  plt.figure(figsize=(14, 8))
-  plt.rcParams['font.size'] = 16
-  num_exp = []
-  clr = 0
-  for m in data[dataset_name].keys():
->>>>>>> 70da11fd
     if m in data[dataset_name].keys() and data[dataset_name][m]['cum_time']:
       num_exp += [len(np.unique(data[dataset_name][m]['cum_time'], axis=0))]
       mean_times = np.mean(np.unique(data[dataset_name][m]['cum_time'], axis=0),
@@ -294,48 +172,29 @@
       times_table_std[m] += [std_times[-1]]
       plt.plot(mean_times,
                label=m,
-<<<<<<< HEAD
                color=CLRS[clr_idx],
                linestyle=LINE_STYLES[clr_idx % NUM_STYLES])
     else:
       times_table[m] += [None]
       times_table_std[m] += [None]
 
-=======
-               color=clrs[clr],
-               linestyle=LINE_STYLES[clr % NUM_STYLES])
-      clr += 1
-    else:
-      times_table[m] += [None]
-      times_table_std[m] += [None]
->>>>>>> 70da11fd
   plt.legend(bbox_to_anchor=(1.05, 1), loc='upper left')
   plt.ylabel("Clock Time [s]")
   plt.xlabel("Step")
   plt.title(dataset_name +
             " (avg over {}-{} runs)".format(min(num_exp), max(num_exp)))
-<<<<<<< HEAD
   plt.savefig(FIGURE_PATH + "time_{}.pdf".format(dataset_name),
-=======
-  plt.savefig(figure_path + "time_{}.pdf".format(dataset_name),
->>>>>>> 70da11fd
               bbox_inches='tight')
   plt.close()
 
 # Prepare the results table
-<<<<<<< HEAD
 df = pd.DataFrame(reward_table, index=DSLIST)
 df_std = pd.DataFrame(reward_table_std, index=DSLIST)
 
-=======
-df = pd.DataFrame(reward_table, index=dslist)
-df_std = pd.DataFrame(reward_table_std, index=dslist)
->>>>>>> 70da11fd
 mask = np.zeros(df.T.shape)
 mask[np.argmax(df.T.sort_index().values, axis=0), np.arange(mask.shape[1])] = 1
 df_total = (df.astype('int').astype('str') + " ± " +
             df_std.astype('int').astype('str')).T.sort_index()
-<<<<<<< HEAD
 
 # Print the table to the standard output and to a file in a latex format
 print(tabulate(df_total, headers='keys', tablefmt='psql'))
@@ -344,13 +203,6 @@
   df_total = (df.astype('int').astype('str') + " ± " +
               df_std.astype('int').astype('str')).T
 
-=======
-print(tabulate(df_total, headers='keys', tablefmt='psql'))
-
-with open("{}/table.tex".format(figure_path), "w") as f:
-  df_total = (df.astype('int').astype('str') + " ± " +
-              df_std.astype('int').astype('str')).T
->>>>>>> 70da11fd
   f.write(df_total.sort_index().style.apply(
       lambda x: np.where(mask, 'bfseries: ;', None),
       axis=None).to_latex(position_float="centering",
